// Copyright 2022 Tomas Machalek <tomas.machalek@gmail.com>
// Copyright 2022 Charles University, Faculty of Arts,
//                Institute of the Czech National Corpus
//
// Licensed under the Apache License, Version 2.0 (the "License");
// you may not use this file except in compliance with the License.
// You may obtain a copy of the License at
//
// http://www.apache.org/licenses/LICENSE-2.0
//
// Unless required by applicable law or agreed to in writing, software
// distributed under the License is distributed on an "AS IS" BASIS,
// WITHOUT WARRANTIES OR CONDITIONS OF ANY KIND, either express or implied.
// See the License for the specific language governing permissions and
// limitations under the License.

package mysql

import (
	"database/sql"
	"fmt"
	"strings"

	"github.com/rs/zerolog/log"

	"github.com/czcorpus/vert-tagextract/v2/db"
)

const (
	laTableSuffix = "_liveattrs_entry"
)

// dropExisting drops existing tables/views.
// It is safe to call this even if one or more of these does not exist.
// Please note that the groupedCorpusName argument represents a derived corpus name
// which is able to group multipe (aligned) corpora together.E.g. 'intercorp_v13_cs'
// and 'intercorp_v13_en' will likely groupedName 'intercorp_v13'. For single corpora,
// the groupedCorpusName is the same as the original one.
func dropExisting(database *sql.DB, groupedCorpusName string) error {
	log.Info().Msg("Attempting to drop possible existing tables and views...")
	var err error
	_, err = database.Exec("DROP TABLE IF EXISTS cache")
	if err != nil {
		return fmt.Errorf("failed to drop table 'cache': %s", err)
	}
	_, err = database.Exec(fmt.Sprintf("DROP VIEW IF EXISTS `%s_bibliography`", groupedCorpusName))
	if err != nil {
		return fmt.Errorf("failed to drop view `%s_bibliography`: %s", groupedCorpusName, err)
	}
	_, err = database.Exec(
		fmt.Sprintf("DROP TABLE IF EXISTS `%s%s`", groupedCorpusName, laTableSuffix))
	if err != nil {
		return fmt.Errorf("failed to drop table '%s%s': %s", groupedCorpusName, laTableSuffix, err)
	}
	_, err = database.Exec(fmt.Sprintf("DROP TABLE IF EXISTS `%s_colcounts`", groupedCorpusName))
	if err != nil {
		return fmt.Errorf("failed to drop table `%s_colcounts`: %s", groupedCorpusName, err)
	}
	log.Info().Msg("...DONE")
	return nil
}

// generateColNames produces a list of structural
// attribute names as used in database
// (i.e. [structname]_[attr_name]) out of lists
// of structural attributes defined in the configuration.
// (see _examples/*.json)
func generateColNames(structures map[string][]string) []string {
	numAttrs := 0
	for _, v := range structures {
		numAttrs += len(v)
	}
	ans := make([]string, numAttrs)
	i := 0
	for k, v := range structures {
		for _, a := range v {
			ans[i] = fmt.Sprintf("%s_%s", k, a)
			i++
		}
	}
	return ans
}

// generateAuxColDefs creates definitions for
// auxiliary columns (num of positions, num of words etc.)
func generateAuxColDefs(hasSelfJoin bool) []string {
	ans := make([]string, 4)
	ans[0] = "poscount INTEGER"
	ans[1] = "wordcount INTEGER"
	ans[2] = "corpus_id VARCHAR(63)"
	if hasSelfJoin {
		ans[3] = "item_id VARCHAR(127)"

	} else {
		ans = ans[:3]
	}
	return ans
}

func createAuxIndices(database *sql.DB, groupedCorpusName string, cols []string) error {
	var err error
	for _, c := range cols {
		_, err = database.Exec(
			fmt.Sprintf("CREATE INDEX `%s_%s_idx` ON `%s%s`(%s)",
				groupedCorpusName, c, groupedCorpusName, laTableSuffix, c))
		if err != nil {
			return err
		}
		log.Info().
			Str("index", fmt.Sprintf(`%s_%s_idx`, groupedCorpusName, c)).
			Str("table", groupedCorpusName+laTableSuffix).
			Str("column", c).
			Msg("Created custom database index")
	}
	return nil
}

// generateViewColDefs creates definitions for
// bibliography view
func generateViewColDefs(cols []string, idAttr string) []string {
	ans := make([]string, len(cols))
	for i, c := range cols {
		if c != idAttr {
			ans[i] = c

		} else {
			ans[i] = fmt.Sprintf("%s AS id", c)
		}
	}
	return ans
}

// createBibView creates a database view needed
// by liveattrs to fetch bibliography information.
func createBibView(database *sql.DB, groupedCorpusName string, cols []string, idAttr string) error {
	colDefs := generateViewColDefs(cols, idAttr)
	_, err := database.Exec(fmt.Sprintf(
		"CREATE VIEW %s_bibliography AS SELECT %s FROM `%s%s`",
		groupedCorpusName, joinArgs(colDefs), groupedCorpusName, laTableSuffix))
	if err != nil {
		return err
	}
	return nil
}

// createSchema creates all the required tables, views and indices
func createSchema(
	database *sql.DB,
	groupedCorpusName string,
	structures map[string][]string,
	indexedCols []string,
	useSelfJoin bool,
	countColumns db.VertColumns,
) error {
	log.Info().Msg("Attempting to create tables and views")

	cols := generateColNames(structures)
	colsDefs := make([]string, len(cols))
	for i, col := range cols {
		colsDefs[i] = fmt.Sprintf("%s VARCHAR(%d)", col, db.DfltLAVarcharSize)
	}
	auxColDefs := generateAuxColDefs(useSelfJoin)
	allCollsDefs := append(colsDefs, auxColDefs...)
	_, dbErr := database.Exec(
		fmt.Sprintf(
<<<<<<< HEAD
			"CREATE TABLE `%s_liveattrs_entry` (id INTEGER PRIMARY KEY auto_increment, %s) ENGINE=InnoDB ROW_FORMAT=DYNAMIC",
=======
			"CREATE TABLE `%s%s` (id INTEGER PRIMARY KEY auto_increment, %s)",
>>>>>>> 4027fe31
			groupedCorpusName,
			laTableSuffix,
			joinArgs(allCollsDefs),
		),
	)
	if dbErr != nil {
		return fmt.Errorf(
			"failed to create table '%s%s': %s", groupedCorpusName, laTableSuffix, dbErr)
	}

	if useSelfJoin {
		_, dbErr = database.Exec(fmt.Sprintf(
			"CREATE UNIQUE INDEX `%s%s_item_id_corpus_id_idx` ON `%s%s`(item_id, corpus_id)",
			groupedCorpusName, laTableSuffix, groupedCorpusName, laTableSuffix))
		if dbErr != nil {
			return fmt.Errorf(
				"failed to create index `%s%s_item_id_corpus_id_idx` on `%s%s`(item_id, corpus_id): %s",
				groupedCorpusName, laTableSuffix, groupedCorpusName, laTableSuffix, dbErr)
		}
	}
	dbErr = createAuxIndices(database, groupedCorpusName, indexedCols)
	if dbErr != nil {
		return fmt.Errorf("failed to create a custom index: %s", dbErr)
	}

	if len(countColumns) > 0 {
		colDefs := db.GenerateColCountNames(countColumns)
		for i, c := range colDefs {
			colDefs[i] = c + fmt.Sprintf(" VARCHAR(%d) COLLATE utf8_bin", db.DfltColcountVarcharSize)
		}
		_, dbErr = database.Exec(fmt.Sprintf(
			"CREATE TABLE %s_colcounts (%s, hash_id VARCHAR(40), corpus_id VARCHAR(%d), count INTEGER, arf INTEGER, PRIMARY KEY(hash_id))",
			groupedCorpusName, strings.Join(colDefs, ", "), db.DfltColcountVarcharSize))
		if dbErr != nil {
			return fmt.Errorf("failed to create table '%s_colcounts': %s", groupedCorpusName, dbErr)
		}
		_, dbErr = database.Exec(fmt.Sprintf(
			"CREATE INDEX %s_colcounts_corpus_id_idx ON %s_colcounts(corpus_id)",
			groupedCorpusName, groupedCorpusName))
		if dbErr != nil {
			return fmt.Errorf(
				"failed to create index colcounts_corpus_id_idx on %s_colcounts(corpus_id): %s",
				groupedCorpusName, dbErr)
		}
	}
	log.Info().Msg("DONE")
	return nil
}<|MERGE_RESOLUTION|>--- conflicted
+++ resolved
@@ -163,11 +163,7 @@
 	allCollsDefs := append(colsDefs, auxColDefs...)
 	_, dbErr := database.Exec(
 		fmt.Sprintf(
-<<<<<<< HEAD
-			"CREATE TABLE `%s_liveattrs_entry` (id INTEGER PRIMARY KEY auto_increment, %s) ENGINE=InnoDB ROW_FORMAT=DYNAMIC",
-=======
-			"CREATE TABLE `%s%s` (id INTEGER PRIMARY KEY auto_increment, %s)",
->>>>>>> 4027fe31
+			"CREATE TABLE `%s%s` (id INTEGER PRIMARY KEY auto_increment, %s) ENGINE=InnoDB ROW_FORMAT=DYNAMIC",
 			groupedCorpusName,
 			laTableSuffix,
 			joinArgs(allCollsDefs),
